[build-system]
requires = ["setuptools>=45", "wheel"]
build-backend = "setuptools.build_meta"

[project]
name = "oarc"
version = "0.1.0"
description = "Ollama Agent Roll Cage - Speech to Speech with Vision AI Chatbot API"
readme = "README.md"
authors = [{name = "Leo Borcherding"}]
# Update license to Apache 2.0
license = {text = "Apache License 2.0"}
classifiers = [
    "Programming Language :: Python :: 3",
    "Programming Language :: Python :: 3.10",
    "Programming Language :: Python :: 3.11",
    "Programming Language :: Python :: 3.12",
    "License :: OSI Approved :: Apache Software License",
]
keywords = ["speech", "ai", "chatbot", "vision", "ollama"]
requires-python = ">=3.10"
dependencies = [
    "fastapi>=0.68.0",
    "keyboard>=0.13.5",
    "numpy>=1.19.0",
    "ollama>=0.1.0",
    "pandas>=1.3.0",
    "python-multipart>=0.0.5",
    "pyaudio>=0.2.11",
    "pydantic>=1.8.0",
    "requests>=2.26.0",
    "SpeechRecognition>=3.8.1",
    "torch>=1.9.0",
    "transformers>=4.0.0",
    "uvicorn>=0.15.0",
    "websockets>=10.0",
<<<<<<< HEAD
    "gradio>=3.50.0",
    "numpy>=1.21.0",
    "llama-index>=0.8.0",
    "ultralytics>=8.0.0"
]

[tool.setuptools]
packages = ["oarc"]
=======
    "whisper>=1.0",
    "cython>=0.30.0",
]

[project.optional-dependencies]
dev = [
    "build",
    "twine",
    "pytest",
    "black",
    "flake8",
]
>>>>>>> 0ad8d4b4
<|MERGE_RESOLUTION|>--- conflicted
+++ resolved
@@ -34,16 +34,6 @@
     "transformers>=4.0.0",
     "uvicorn>=0.15.0",
     "websockets>=10.0",
-<<<<<<< HEAD
-    "gradio>=3.50.0",
-    "numpy>=1.21.0",
-    "llama-index>=0.8.0",
-    "ultralytics>=8.0.0"
-]
-
-[tool.setuptools]
-packages = ["oarc"]
-=======
     "whisper>=1.0",
     "cython>=0.30.0",
 ]
@@ -55,5 +45,4 @@
     "pytest",
     "black",
     "flake8",
-]
->>>>>>> 0ad8d4b4
+]